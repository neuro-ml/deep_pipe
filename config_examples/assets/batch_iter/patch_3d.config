--- conflicted
+++ resolved
@@ -1,17 +1,9 @@
 from itertools import islice
 from dpipe.batch_iter.patch_3d import make_patch_3d_iter
 
-<<<<<<< HEAD
-batch_iter_factory = BatchIterFactoryInf(
-    n_iters_per_epoch=n_iters_per_epoch,
-
-    get_batch_iter=make_patch_3d_iter(
-        # lazy
-=======
 batch_generator = islice(
     # lazy
     make_patch_3d_iter(
->>>>>>> 84186128
         batch_size=batch_size,
         x_patch_sizes=x_patch_sizes,
         y_patch_size=y_patch_size,
@@ -19,5 +11,6 @@
         ids=train_ids,
         load_x=load_x,
         load_y=load_y
-    ), n_iters_per_batch,
+    ),
+    n_iters_per_epoch,
 )