--- conflicted
+++ resolved
@@ -24,32 +24,18 @@
         self.model.prepare(self.session, self.file_writer,
                            restore_ckpt_path=self.restore_model_path)
 
-<<<<<<< HEAD
     def train(self, batch_iter, *, lr):
         losses = [self.model.do_train_step(*inputs, lr=lr)
                   for inputs in batch_iter]
-=======
-    def train(self, batch_iter, lr, n_iter: int = None):
-        losses = []
-        for i, inputs in enumerate(batch_iter):
-            loss = self.model.do_train_step(*inputs, lr=lr)
-            losses.append(loss)
-            if n_iter is not None and i >= n_iter:
-                break
->>>>>>> 92a76a80
 
         loss = np.mean(losses)
         self.avg_train_summary.write(loss)
         return loss
 
-<<<<<<< HEAD
-    def validate(self, xs, ys, n_iters: int = None):
-=======
-    def validate(self, xs, ys, n_iter: int = None):
->>>>>>> 92a76a80
+    def validate(self, xs, ys):
         ys_pred = []
         losses = []
-        for i, (x, y) in enumerate(zip(xs, ys)):
+        for x, y in zip(xs, ys):
             y_pred, loss = self.model.validate_object(x, y)
             ys_pred.append(y_pred)
             losses.append(loss)
