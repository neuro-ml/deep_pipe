--- conflicted
+++ resolved
@@ -1,11 +1,6 @@
 from .brats import Brats2015, Brats2017
-<<<<<<< HEAD
 from .isles import siss_factory, spes_factory, Isles2017
-=======
-from .isles import siss_factory, spes_factory
 from .whitematter import WhiteMatterHyperintensity
-
->>>>>>> ffd50bec
 
 dataset_name2dataset = {
     'brats2015': Brats2015,
@@ -16,13 +11,9 @@
     'isles_siss_augmented': siss_factory('augmented_siss.csv'),
     'isles_spes': spes_factory('spes2015.csv'),
     'isles_spes_augmented_core': spes_factory('augmented_spes_core.csv'),
-<<<<<<< HEAD
     'isles_spes_augmented_penumbra': spes_factory(
         'augmented_spes_penumbra.csv'),
-=======
-    'isles_spes_augmented_penumbra': spes_factory('augmented_spes_penumbra.csv'),
     'wmhs': WhiteMatterHyperintensity,
->>>>>>> ffd50bec
 }
 
 dataset_name2default_params = {
@@ -31,28 +22,12 @@
     'brats2017': {
         'data_path': '/nmnt/x02-ssd/brats2017/processed'},
 
-<<<<<<< HEAD
     'isles2017': {'data_path': '/nmnt/x04-hdd/ISLES/'},
     'isles_siss': {'data_path': '/nmnt/x04-hdd/ISLES/'},
     'isles_siss_augmented': {'data_path': '/nmnt/x04-hdd/ISLES/'},
     'isles_spes': {'data_path': '/nmnt/x04-hdd/ISLES/'},
     'isles_spes_augmented_core': {'data_path': '/nmnt/x04-hdd/ISLES/'},
     'isles_spes_augmented_penumbra': {'data_path': '/nmnt/x04-hdd/ISLES/'},
-=======
-    'isles_siss': {
-        'data_path': '/nmnt/x04-hdd/ISLES/'},
-    'isles_siss_augmented': {
-        'data_path': '/nmnt/x04-hdd/ISLES/'},
-    'isles_spes': {
-        'data_path': '/nmnt/x04-hdd/ISLES/'},
-    'isles_spes_augmented_core': {
-        'data_path': '/nmnt/x04-hdd/ISLES/'},
-    'isles_spes_augmented_penumbra': {
-        'data_path': '/nmnt/x04-hdd/ISLES/'},
-    
-    'wmhs':{
-        'data_path':'/nmnt/x01-ssd/MICCAI_WMHS/'},
 
-
->>>>>>> ffd50bec
+    'wmhs': {'data_path': '/nmnt/x01-ssd/MICCAI_WMHS/'},
 }