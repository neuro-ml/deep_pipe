--- conflicted
+++ resolved
@@ -1,18 +1,14 @@
 import numpy as np
 from sklearn.model_selection import KFold, train_test_split
 
-from dpipe.config import register
 from dpipe.dataset import Dataset
 from dpipe.config import register
 
 
-<<<<<<< HEAD
-=======
 def extract(l, ids):
     return [l[i] for i in ids]
 
 
->>>>>>> f4a8b24b
 @register()
 def cv_111(dataset: Dataset, *, val_size, n_splits):
     ids = dataset.patient_ids
