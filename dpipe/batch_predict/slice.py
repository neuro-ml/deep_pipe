--- conflicted
+++ resolved
@@ -7,16 +7,7 @@
 
 @register('slice2d')
 class Slice2D(BatchPredict):
-<<<<<<< HEAD
-    """
-    A predictor that feeds 2D slices along the OZ axis into the network and stacks the predictions.
-    """
-
-    def validate(self, *inputs, validate_fn):
-        x, y = inputs
-=======
     def validate(self, x, y, validate_fn):
->>>>>>> ae8b8582
         predicted, losses, weights = [], [], []
         for x_slice, y_slice in iterate_slices(x, y, concatenate=0):
             y_pred, loss = validate_fn(x_slice[None], y_slice[None])
