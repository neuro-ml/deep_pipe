--- conflicted
+++ resolved
@@ -1,10 +1,5 @@
-<<<<<<< HEAD
 from dpipe.config import config_dataset, config_batch_iter
 from dpipe.config.config_tf import config_model, config_train
-=======
-from dpipe.config import config_dataset, config_optimizer, config_batch_iter, \
-    config_model, config_train
->>>>>>> d8e762fc
 from dpipe.config.default_parser import get_config
 from dpipe.modules.dl import ModelController
 
@@ -18,7 +13,7 @@
     val_ids_path = config['val_ids_path']
     log_path = config['log_path']
     save_model_path = config['save_model_path']
-    restore_model_path = config['restore_model_path']
+    restore_model_path = config.get('restore_model_path', None)
     save_on_quit = config['save_on_quit']
 
     train_ids = read_lines(train_ids_path)
@@ -26,10 +21,7 @@
 
     dataset = config_dataset(config)
     train_batch_iter = config_batch_iter(config, ids=train_ids, dataset=dataset)
-    optimizer = config_optimizer(config)
-    model = config_model(config, optimizer=optimizer,
-                         n_chans_in=dataset.n_chans_mscan,
-                         n_chans_out=dataset.n_chans_msegm)
+    model = config_model(config, dataset)
     train = config_train(config)
 
     with ModelController(model, log_path, restore_model_path) as mc:
@@ -40,4 +32,3 @@
                 model.save(save_model_path)
             else:
                 raise
-        model.save(save_model_path)