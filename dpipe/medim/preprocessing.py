--- conflicted
+++ resolved
@@ -166,21 +166,6 @@
     order
         order of interpolation.
     """
-<<<<<<< HEAD
-    axes = get_axes(axes, len(np.atleast_1d(shape)))
-    scale_factor = min(shape / np.array(x.shape, dtype='float64')[axes])
-    return pad_to_shape(scale(x, scale_factor, axes, order), shape, axes, padding_values)
-=======
     axes = expand_axes(axes, shape)
     scale_factor = (np.array(shape, 'float64') / extract(x.shape, axes)).min()
-    return pad_to_shape(scale(x, scale_factor, axes, order), shape, axes, padding_values)
-
-
-# Deprecated
-# ----------
-
-
-normalize_mscan = np.deprecate(normalize_multichannel_image, old_name='normalize_mscan',
-                               new_name='normalize_multichannel_image')
-normalize_scan = np.deprecate(normalize_image, old_name='normalize_scan', new_name='normalize_image')
->>>>>>> 7f83c454
+    return pad_to_shape(scale(x, scale_factor, axes, order), shape, axes, padding_values)