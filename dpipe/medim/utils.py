--- conflicted
+++ resolved
@@ -3,20 +3,14 @@
 import numpy as np
 
 
-<<<<<<< HEAD
 def decode_segmentation(x, segm_decoding_matrix) -> np.array:
     assert np.issubdtype(x.dtype, np.integer), f'Segmentation dtype must be int, but {x.dtype} provided'
     return np.rollaxis(segm_decoding_matrix[x], -1)
 
 
-def build_slices(start, end):
-    assert len(start) == len(end)
-    return list(map(slice, start, end))
-=======
 def build_slices(start, stop):
     assert len(start) == len(stop)
     return list(map(slice, start, stop))
->>>>>>> 8f313172
 
 
 def get_axes(axes, ndim):
