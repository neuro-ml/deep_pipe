--- conflicted
+++ resolved
@@ -103,15 +103,11 @@
     return start, start + fill_remaining_axes(shape, box_shape, axes)
 
 
-<<<<<<< HEAD
-def get_boxes_grid(shape: AxesLike, box_size: AxesLike, stride: AxesLike, axes: AxesLike = None):
-=======
 def box2slices(box):
     return build_slices(*box)
 
 
-def get_boxes_grid(shape, box_size, stride=None, axes=None):
->>>>>>> e61b5537
+def get_boxes_grid(shape: AxesLike, box_size: AxesLike, stride: AxesLike, axes: AxesLike = None):
     """
     A convolution-like approach to generating slices from a tensor.
 
