--- conflicted
+++ resolved
@@ -7,10 +7,7 @@
 from scipy.ndimage.interpolation import zoom
 
 from dpipe import medim
-<<<<<<< HEAD
-=======
 import dpipe.externals.pdp.pdp as pdp
->>>>>>> cb4d7782
 
 
 class Patient:
